--- conflicted
+++ resolved
@@ -43,14 +43,7 @@
     let non_leader_ep = cluster.get_client_url(1);
     let client = cluster.client().await;
 
-<<<<<<< HEAD
-    let res = client.lease_client().grant(1, None).await?;
-=======
-    let res = client
-        .lease_client()
-        .grant(LeaseGrantRequest::new(3))
-        .await?;
->>>>>>> 47a89003
+    let res = client.lease_client().grant(3, None).await?;
     let lease_id = res.id;
     assert!(lease_id > 0);
 
@@ -86,13 +79,8 @@
     assert_eq!(res.kvs[0].value, b"bar");
 
     handle.abort();
-<<<<<<< HEAD
-    tokio::time::sleep(Duration::from_secs(2)).await;
+    tokio::time::sleep(Duration::from_secs(6)).await;
     let res = client.kv_client().range("foo", None).await?;
-=======
-    tokio::time::sleep(Duration::from_secs(6)).await;
-    let res = client.kv_client().range(RangeRequest::new("foo")).await?;
->>>>>>> 47a89003
     assert_eq!(res.kvs.len(), 0);
 
     Ok(())
